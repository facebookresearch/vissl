--- conflicted
+++ resolved
@@ -6,12 +6,9 @@
 # LICENSE file in the root directory of this source tree.
 #
 import os
-<<<<<<< HEAD
 import pathlib
 import pkg_resources
 import sys
-=======
->>>>>>> d45d39f2
 
 from setuptools import find_namespace_packages, find_packages, setup
 
