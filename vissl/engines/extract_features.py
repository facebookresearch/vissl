--- conflicted
+++ resolved
@@ -87,9 +87,7 @@
 
     # set seeds
     logging.info("Setting seed....")
-<<<<<<< HEAD
-    set_seeds(cfg, node_id)
-=======
+
     set_seeds(cfg, dist_rank)
 
     # We set the CUDA device here as well as a safe solution for all downstream
@@ -97,7 +95,6 @@
     if cfg.MACHINE.DEVICE == "gpu" and torch.cuda.is_available():
         local_rank, _ = get_machine_local_and_dist_rank()
         torch.cuda.set_device(local_rank)
->>>>>>> bb78ee74
 
     # print the training settings and system settings
     if local_rank == 0:
