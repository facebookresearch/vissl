--- conflicted
+++ resolved
@@ -9,13 +9,9 @@
 
 from scipy import io
 from torch.utils.data import DataLoader
-from torchvision.datasets.utils import download_and_extract_archive, download_url
 from tqdm import tqdm
-<<<<<<< HEAD
-=======
 from vissl.utils.download import download_and_extract_archive, download_url
 from vissl.utils.io import cleanup_dir
->>>>>>> f054707d
 
 
 def get_argument_parser():
