--- conflicted
+++ resolved
@@ -7,13 +7,10 @@
 import os
 import shutil
 
-from torchvision.datasets.utils import download_and_extract_archive
+
 from tqdm import tqdm
-<<<<<<< HEAD
-=======
 from vissl.utils.download import download_and_extract_archive
 from vissl.utils.io import cleanup_dir
->>>>>>> f054707d
 
 
 def get_argument_parser():
